--- conflicted
+++ resolved
@@ -34,13 +34,8 @@
     install_requires=[
         'pyiron_base==0.9.12',
         'pyiron_atomistics==0.6.11',
-<<<<<<< HEAD
         'ipywidgets==8.1.5',
-        'matplotlib==3.9.1',
-=======
-        'ipywidgets==8.1.3',
         'matplotlib==3.9.2',
->>>>>>> ed635c2b
         'nbconvert==7.16.4',
         'nbformat==5.10.4',
         'numpy==1.26.4',
