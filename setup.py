"""
Setuptools based setup module
"""
from setuptools import setup, find_packages

import versioneer

setup(
    name='pyiron_gui',
    version=versioneer.get_version(),
    description='Repository for GUI plugins to the pyiron IDE.',
    long_description='http://pyiron.org',

    url='https://github.com/pyiron/pyiron_gui',
    author='Max-Planck-Institut für Eisenforschung GmbH - Computational Materials Design (CM) Department',
    author_email='siemer@mpie.de',
    license='BSD',

    classifiers=[
        'Development Status :: 4 - Beta',
        'Topic :: Scientific/Engineering :: Physics',
        'License :: OSI Approved :: BSD License',
        'Intended Audience :: Science/Research',
        'Operating System :: OS Independent',
        'Programming Language :: Python :: 3',
        'Programming Language :: Python :: 3.7',
        'Programming Language :: Python :: 3.8',
        'Programming Language :: Python :: 3.9',
        'Programming Language :: Python :: 3.10'
    ],

    keywords='pyiron',
    packages=find_packages(exclude=["*tests*", "*docs*", "*binder*", "*conda*", "*notebooks*", "*.ci_support*"]),
    install_requires=[
        'pyiron_base==0.5.35',
<<<<<<< HEAD
        'pyiron_atomistics==0.2.62',
        'ipywidgets==8.0.6',
=======
        'pyiron_atomistics==0.2.65',
        'ipywidgets==7.7.1',
>>>>>>> f0bbcbac
        'matplotlib==3.7.1',
        'numpy==1.24.2',
        'pandas==2.0.0',
    ],
    cmdclass=versioneer.get_cmdclass(),
)<|MERGE_RESOLUTION|>--- conflicted
+++ resolved
@@ -33,13 +33,8 @@
     packages=find_packages(exclude=["*tests*", "*docs*", "*binder*", "*conda*", "*notebooks*", "*.ci_support*"]),
     install_requires=[
         'pyiron_base==0.5.35',
-<<<<<<< HEAD
-        'pyiron_atomistics==0.2.62',
+        'pyiron_atomistics==0.2.65',
         'ipywidgets==8.0.6',
-=======
-        'pyiron_atomistics==0.2.65',
-        'ipywidgets==7.7.1',
->>>>>>> f0bbcbac
         'matplotlib==3.7.1',
         'numpy==1.24.2',
         'pandas==2.0.0',
