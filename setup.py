"""
Setuptools based setup module
"""
from setuptools import setup, find_packages

import versioneer

setup(
    name='pyiron_gui',
    version=versioneer.get_version(),
    description='Repository for GUI plugins to the pyiron IDE.',
    long_description='http://pyiron.org',

    url='https://github.com/pyiron/pyiron_gui',
    author='Max-Planck-Institut für Eisenforschung GmbH - Computational Materials Design (CM) Department',
    author_email='siemer@mpie.de',
    license='BSD',

    classifiers=[
        'Development Status :: 4 - Beta',
        'Topic :: Scientific/Engineering :: Physics',
        'License :: OSI Approved :: BSD License',
        'Intended Audience :: Science/Research',
        'Operating System :: OS Independent',
        'Programming Language :: Python :: 3',
        'Programming Language :: Python :: 3.9',
        'Programming Language :: Python :: 3.10',
        'Programming Language :: Python :: 3.11',
        'Programming Language :: Python :: 3.12'
    ],

    keywords='pyiron',
    packages=find_packages(exclude=["*tests*", "*docs*", "*binder*", "*conda*", "*notebooks*", "*.ci_support*"]),
    install_requires=[
<<<<<<< HEAD
        'pyiron_base==0.10.4',
        'pyiron_atomistics==0.6.13',
=======
        'pyiron_base==0.10.2',
        'pyiron_atomistics==0.6.14',
>>>>>>> 3a638f33
        'ipywidgets==8.1.5',
        'matplotlib==3.9.2',
        'nbconvert==7.16.4',
        'nbformat==5.10.4',
        'numpy==1.26.4',
        'pandas==2.2.3',
    ],
    cmdclass=versioneer.get_cmdclass(),
)<|MERGE_RESOLUTION|>--- conflicted
+++ resolved
@@ -32,13 +32,8 @@
     keywords='pyiron',
     packages=find_packages(exclude=["*tests*", "*docs*", "*binder*", "*conda*", "*notebooks*", "*.ci_support*"]),
     install_requires=[
-<<<<<<< HEAD
         'pyiron_base==0.10.4',
-        'pyiron_atomistics==0.6.13',
-=======
-        'pyiron_base==0.10.2',
         'pyiron_atomistics==0.6.14',
->>>>>>> 3a638f33
         'ipywidgets==8.1.5',
         'matplotlib==3.9.2',
         'nbconvert==7.16.4',
