"""
Setuptools based setup module
"""
from setuptools import setup, find_packages

import versioneer

setup(
    name='pyiron_gui',
    version=versioneer.get_version(),
    description='Repository for GUI plugins to the pyiron IDE.',
    long_description='http://pyiron.org',

    url='https://github.com/pyiron/pyiron_gui',
    author='Max-Planck-Institut für Eisenforschung GmbH - Computational Materials Design (CM) Department',
    author_email='siemer@mpie.de',
    license='BSD',

    classifiers=[
        'Development Status :: 4 - Beta',
        'Topic :: Scientific/Engineering :: Physics',
        'License :: OSI Approved :: BSD License',
        'Intended Audience :: Science/Research',
        'Operating System :: OS Independent',
        'Programming Language :: Python :: 3',
        'Programming Language :: Python :: 3.7',
        'Programming Language :: Python :: 3.8',
        'Programming Language :: Python :: 3.9',
        'Programming Language :: Python :: 3.10'
    ],

    keywords='pyiron',
    packages=find_packages(exclude=["*tests*", "*docs*", "*binder*", "*conda*", "*notebooks*", "*.ci_support*"]),
    install_requires=[
<<<<<<< HEAD
        'pyiron_base==0.5.15',
        'pyiron_atomistics==0.2.49',
=======
        'pyiron_base==0.5.16',
        'pyiron_atomistics==0.2.48',
>>>>>>> fc6e0180
        'ipywidgets==7.7.1',
        'matplotlib==3.5.2',
        'numpy==1.23.1',
        'pandas==1.4.3',
    ]
)
<|MERGE_RESOLUTION|>--- conflicted
+++ resolved
@@ -1,47 +1,42 @@
-"""
-Setuptools based setup module
-"""
-from setuptools import setup, find_packages
-
-import versioneer
-
-setup(
-    name='pyiron_gui',
-    version=versioneer.get_version(),
-    description='Repository for GUI plugins to the pyiron IDE.',
-    long_description='http://pyiron.org',
-
-    url='https://github.com/pyiron/pyiron_gui',
-    author='Max-Planck-Institut für Eisenforschung GmbH - Computational Materials Design (CM) Department',
-    author_email='siemer@mpie.de',
-    license='BSD',
-
-    classifiers=[
-        'Development Status :: 4 - Beta',
-        'Topic :: Scientific/Engineering :: Physics',
-        'License :: OSI Approved :: BSD License',
-        'Intended Audience :: Science/Research',
-        'Operating System :: OS Independent',
-        'Programming Language :: Python :: 3',
-        'Programming Language :: Python :: 3.7',
-        'Programming Language :: Python :: 3.8',
-        'Programming Language :: Python :: 3.9',
-        'Programming Language :: Python :: 3.10'
-    ],
-
-    keywords='pyiron',
-    packages=find_packages(exclude=["*tests*", "*docs*", "*binder*", "*conda*", "*notebooks*", "*.ci_support*"]),
-    install_requires=[
-<<<<<<< HEAD
-        'pyiron_base==0.5.15',
-        'pyiron_atomistics==0.2.49',
-=======
-        'pyiron_base==0.5.16',
-        'pyiron_atomistics==0.2.48',
->>>>>>> fc6e0180
-        'ipywidgets==7.7.1',
-        'matplotlib==3.5.2',
-        'numpy==1.23.1',
-        'pandas==1.4.3',
-    ]
-)
+"""
+Setuptools based setup module
+"""
+from setuptools import setup, find_packages
+
+import versioneer
+
+setup(
+    name='pyiron_gui',
+    version=versioneer.get_version(),
+    description='Repository for GUI plugins to the pyiron IDE.',
+    long_description='http://pyiron.org',
+
+    url='https://github.com/pyiron/pyiron_gui',
+    author='Max-Planck-Institut für Eisenforschung GmbH - Computational Materials Design (CM) Department',
+    author_email='siemer@mpie.de',
+    license='BSD',
+
+    classifiers=[
+        'Development Status :: 4 - Beta',
+        'Topic :: Scientific/Engineering :: Physics',
+        'License :: OSI Approved :: BSD License',
+        'Intended Audience :: Science/Research',
+        'Operating System :: OS Independent',
+        'Programming Language :: Python :: 3',
+        'Programming Language :: Python :: 3.7',
+        'Programming Language :: Python :: 3.8',
+        'Programming Language :: Python :: 3.9',
+        'Programming Language :: Python :: 3.10'
+    ],
+
+    keywords='pyiron',
+    packages=find_packages(exclude=["*tests*", "*docs*", "*binder*", "*conda*", "*notebooks*", "*.ci_support*"]),
+    install_requires=[
+        'pyiron_base==0.5.16',
+        'pyiron_atomistics==0.2.49',
+        'ipywidgets==7.7.1',
+        'matplotlib==3.5.2',
+        'numpy==1.23.1',
+        'pandas==1.4.3',
+    ]
+)