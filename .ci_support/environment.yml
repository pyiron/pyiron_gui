channels:
- conda-forge
dependencies:
- coverage
- codacy-coverage
<<<<<<< HEAD
- ipywidgets =8.1.3
- pyiron_base =0.10.0
=======
- ipywidgets =8.1.5
- pyiron_base =0.9.12
>>>>>>> 62ce85d9
- pyiron_atomistics =0.6.11
- maggma =0.60.2
- numpy =1.26.4
- pandas =2.2.2
- matplotlib-base =3.9.2
- nbconvert =7.16.4
- nbformat =5.10.4<|MERGE_RESOLUTION|>--- conflicted
+++ resolved
@@ -3,13 +3,8 @@
 dependencies:
 - coverage
 - codacy-coverage
-<<<<<<< HEAD
-- ipywidgets =8.1.3
+- ipywidgets =8.1.5
 - pyiron_base =0.10.0
-=======
-- ipywidgets =8.1.5
-- pyiron_base =0.9.12
->>>>>>> 62ce85d9
 - pyiron_atomistics =0.6.11
 - maggma =0.60.2
 - numpy =1.26.4
