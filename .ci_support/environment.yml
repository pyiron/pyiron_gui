channels:
- conda-forge
dependencies:
- coveralls
- coverage
- codacy-coverage
- ipywidgets =7.6.5
<<<<<<< HEAD
- pyiron_base =0.4.3
- pyiron_atomistics =0.2.33
=======
- pyiron_base =0.4.4
- pyiron_atomistics =0.2.32
>>>>>>> 49ced957
- numpy =1.21.4
- pandas =1.3.5
- matplotlib-base =3.5.1<|MERGE_RESOLUTION|>--- conflicted
+++ resolved
@@ -5,13 +5,8 @@
 - coverage
 - codacy-coverage
 - ipywidgets =7.6.5
-<<<<<<< HEAD
-- pyiron_base =0.4.3
+- pyiron_base =0.4.4
 - pyiron_atomistics =0.2.33
-=======
-- pyiron_base =0.4.4
-- pyiron_atomistics =0.2.32
->>>>>>> 49ced957
 - numpy =1.21.4
 - pandas =1.3.5
 - matplotlib-base =3.5.1